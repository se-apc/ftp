--- conflicted
+++ resolved
@@ -357,11 +357,7 @@
       ) do
     working_path = determine_path(root_dir, current_directory, filename)
 
-<<<<<<< HEAD
-    if allowed_to_stor?(permissions, working_path, state) do
-=======
     if allowed_to_write?(permissions, working_path, state) do
->>>>>>> b4e74633
       Logger.debug("working_dir: #{working_path}")
 
       case File.exists?(working_path) do
@@ -623,14 +619,10 @@
     Agent.get(abort_agent, fn abort -> abort end)
   end
 
-<<<<<<< HEAD
-  defp allowed_to_read?(permissions, working_path, %State{file_handler: file_handler, server_name: name}) do
-=======
   defp allowed_to_read?(permissions, working_path, %State{
          file_handler: file_handler,
          server_name: name
        }) do
->>>>>>> b4e74633
     if file_handler == Ftp.Permissions do
       Ftp.Permissions.allowed_to_read?(permissions, working_path)
     else
@@ -638,14 +630,10 @@
     end
   end
 
-<<<<<<< HEAD
-  defp allowed_to_write?(permissions, working_path, %State{file_handler: file_handler, server_name: name}) do
-=======
   defp allowed_to_write?(permissions, working_path, %State{
          file_handler: file_handler,
          server_name: name
        }) do
->>>>>>> b4e74633
     if file_handler == Ftp.Permissions do
       Ftp.Permissions.allowed_to_write?(permissions, working_path)
     else
@@ -653,23 +641,12 @@
     end
   end
 
-<<<<<<< HEAD
-  defp allowed_to_stor?(permissions, working_path, state) do
-    allowed_to_write?(permissions, working_path, state)
-  end
-
-=======
->>>>>>> b4e74633
   @doc """
   Function to remove the hidden folders from the returned list from `File.ls` command,
   and only show the files specified in the `limit_viewable_dirs` struct.
   """
   def remove_hidden_folders(
-<<<<<<< HEAD
-        %{root_dir: root_dir, viewable_dirs: viewable_dirs} = permissions,
-=======
         %{root_dir: root_dir, viewable_dirs: viewable_dirs},
->>>>>>> b4e74633
         path,
         files
       ) do
