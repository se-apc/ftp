--- conflicted
+++ resolved
@@ -16,11 +16,7 @@
   def application do
     # Specify extra applications you'll use from Erlang/Elixir
     [
-<<<<<<< HEAD
       mod: applications(Mix.env),
-=======
-      mod: { Main, [] },
->>>>>>> e38255ed
       extra_applications: [:logger, :ranch]
     ]
   end
